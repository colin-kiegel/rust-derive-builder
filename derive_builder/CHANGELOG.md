--- conflicted
+++ resolved
@@ -6,13 +6,10 @@
 
 ### Added
 - customize setter names via `#[builder(setter(name="..."))]`
-<<<<<<< HEAD
 - Implement `TryFrom` from builder to target type from generated builder 
   when `try_from` crate feature is enabled.
-=======
 - customize build_fn name via `#[builder(build_fn(name="..."))]`
 - suppress build method generation via `#[builder(build_fn(skip))]`
->>>>>>> 0d3dd7c6
 
 ## [0.4.4] - 2017-04-12
 
