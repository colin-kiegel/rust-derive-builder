# Change Log
All notable changes to this project will be documented in this file.
This project adheres to [Semantic Versioning](http://semver.org/).

## Unreleased

### Breaking Changes
- Requires Rust 1.18.0 or newer (was 1.15.0) #120
- Updated to `syn` 0.13.10. #120
- Updated to `quote` 0.5.2 #120
- Removed support for deprecated attributes #120

<<<<<<< HEAD
### Changes
- `Clone` is no longer derived on a builder using the owned pattern unless it
  has a field override that uses the mutable/immutable pattern. #97
=======
### Changed
- Using `#[builder(private)]` at the struct level will now emit a private builder. #99

### Added
- Use `build_fn(private)` to generate a build method only accessible within the mod scope #89
>>>>>>> 6fa04896

### Internal Changes
- Rewrote options parser using `darling` 0.6.3 #120

## [0.5.2] - 2018-05-31

### Fixed
- Generated code for structs with type parameters and struct-level defaults now compiles #127

## [0.5.1] - 2017-12-16

### Changed
- The standard library `collections` crate was merged into `alloc`
  ([PR](https://github.com/rust-lang/rust/pull/42648)).
  Correspondingly when using this crate within a crate with `#![no_std]` you must
  use `#![feature(alloc)] extern crate alloc` in your crate,
  was `#![feature(collections)] extern crate collections`.

### Fixed
- `unused_mut` lint (variable does not need to be mutable) #104

## [0.5.0] - 2017-06-30

### Changed

- `#[builder(default)]` and `#[builder(default = "...")]` at the struct level
  change their behaviour and construct a default value for the struct,
  instead of all fields individually.
- builder fields are no longer public by default; Fields can be explicitly
  made public at the struct or field level using the new attribute:
  `#[builder(field(public))]`

### Removed
- removed previously deprecated syntax `#[builder(setter_prefix = "with")]`,
  please use `#[builder(setter(prefix = "with"))]` instead

## [0.4.7] - 2017-04-29

### Fixed
- for generic structs, apply the `T: Clone` type bound in builder impl
  instead of struct definition #91
- only emit the `T: Clone` type bound when it is actually needed, i.e.
  mutable/immutable pattern, but not owned pattern.

## [0.4.6] - 2017-04-26

### Added
- pre-build validation via `#[builder(build_fn(validate = "path::to::fn"))]`

## [0.4.5] - 2017-04-25

### Added
- customize setter names via `#[builder(setter(name = "..."))]`
- customize build_fn name via `#[builder(build_fn(name = "..."))]`
- suppress build method generation via `#[builder(build_fn(skip))]`
- derive additional traits via `#[builder(derive(Trait1, Trait2, ...))]`
- set field visibility separate from setter visibility via
  `#[builder(field(private))]` at the field or struct level

### Deprecated
- builder fields will no longer be public by default in 0.5.0; relying on this
  will now emit a deprecation warning. Fields can be explicitly made public at
  the struct or field level using the new `#[builder(field(public))]`
  attribute. To squelch this warning and opt-into the new behaviour, use the
  `private_fields` crate feature or explicitly set field visibility at the
  struct level.

## [0.4.4] - 2017-04-12

### Added
- try_setters, e.g. `#[builder(try_setter)]`. These setters are exposed
  alongside the normal field setters and allow callers to pass in values which
  have fallible conversions to the needed type through `TryInto`. This
  attribute can only be used on nightly when `#![feature(try_from)]` is
  declared in the consuming crate's root; this will change when Rust issue
  [#33417](https://github.com/rust-lang/rust/issues/33417) is resolved.

## [0.4.3] - 2017-04-11

### Fixed
- `setter(skip)` honors struct-inherited and explicit defaults #68

## [0.4.2] - 2017-04-10

### Fixed
- support generic references in structs #55
- support `#![no_std]` #63

## [0.4.1] - 2017-04-08

### Deprecated
- `#[builder(default)]` and `#[builder(default = "...")]` at the struct level will
  change their behaviour in 0.5.0 and construct a default value for the struct,
  instead of all fields individually. To opt into the new behaviour and squelch
  this deprecation warning you can add the `struct_default` feature flag.

## [0.4.0] - 2017-03-25

### Added
- skip setters, e.g. `#[builder(setter(skip))]`
- default values, e.g. `#[builder(default = "42")]` or just `#[builder(default)]`

### Changed
- deprecated syntax `#[builder(setter_prefix = "with")]`,
  please use `#[builder(setter(prefix = "with"))]` instead
- setter conversions are now off by default, you can opt-into via
  `#[builder(setter(into))]`
- logging is behind a feature flag. To activate it, please add
  `features = ["logging"]` to the dependency in `Cargo.toml`. Then you can use
  it like: `RUST_LOG=derive_builder=trace cargo test`.

### Fixed
- use full path for result #39
- support `#[deny(missing_docs)]` #37
- support `#![no_std]` via `#[builder(no_std)]` #41

## [0.3.0] - 2017-02-05

Requires Rust 1.15 or newer.

### Added
- different setter pattern, e.g. `#[builder(pattern = "immutable")]`
- private setters, e.g. `#[builder(private)]`
- additional debug info via env_logger, e.g.
  `RUST_LOG=derive_builder=trace cargo test`
- prefixes, e.g. `#[builder(setter_prefix = "with")]`
- field specific overrides
- customize builder name, e.g. `#[builder(name = "MyBuilder")]`

### Changed
- migration to macros 1.1
- migration to traditional builder pattern
  i.e. seperate `FooBuilder` struct to build `Foo`
=> please refer to the new docs

### Fixed
- missing lifetime support #21

## [0.2.1] - 2016-09-24

### Fixed
- preserve ordering of attributes #27

## [0.2.0] - 2016-08-22
### Added
- struct fields can be public
- struct fields can have attributes
- the following struct-attributes are copied to the setter-method
 - `/// ...`
 - `#[doc = ...]`
 - `#[cfg(...)]`
 - `#[allow(...)]`

### Changed
- setter-methods are non-consuming now -- breaking change
- setter-methods are public now

### Fixed
- automatic documentation does not work #16

## [0.1.0] - 2016-08-07
### Added
- first implementation
 - generate setter methods
 - support for generic structs

[Unreleased]:  https://github.com/colin-kiegel/rust-derive-builder/compare/v0.5.1...HEAD
[0.5.1]:  https://github.com/colin-kiegel/rust-derive-builder/compare/v0.5.0...v0.5.1
[0.5.0]:  https://github.com/colin-kiegel/rust-derive-builder/compare/v0.4.7...v0.5.0
[0.4.7]:  https://github.com/colin-kiegel/rust-derive-builder/compare/v0.4.6...v0.4.7
[0.4.6]:  https://github.com/colin-kiegel/rust-derive-builder/compare/v0.4.5...v0.4.6
[0.4.5]:  https://github.com/colin-kiegel/rust-derive-builder/compare/v0.4.4...v0.4.5
[0.4.4]:  https://github.com/colin-kiegel/rust-derive-builder/compare/v0.4.3...v0.4.4
[0.4.3]:  https://github.com/colin-kiegel/rust-derive-builder/compare/v0.4.2...v0.4.3
[0.4.2]:  https://github.com/colin-kiegel/rust-derive-builder/compare/v0.4.1...v0.4.2
[0.4.1]:  https://github.com/colin-kiegel/rust-derive-builder/compare/v0.4.0...v0.4.1
[0.4.0]:  https://github.com/colin-kiegel/rust-derive-builder/compare/v0.3.0...v0.4.0
[0.3.0]:  https://github.com/colin-kiegel/rust-derive-builder/compare/v0.2.1...v0.3.0
[0.2.1]:  https://github.com/colin-kiegel/rust-derive-builder/compare/v0.2.0...v0.2.1
[0.2.0]:  https://github.com/colin-kiegel/rust-derive-builder/compare/v0.1.0...v0.2.0
[0.1.0]: https://github.com/colin-kiegel/rust-derive-builder/tree/v0.1.0<|MERGE_RESOLUTION|>--- conflicted
+++ resolved
@@ -10,17 +10,13 @@
 - Updated to `quote` 0.5.2 #120
 - Removed support for deprecated attributes #120
 
-<<<<<<< HEAD
-### Changes
+### Changed
 - `Clone` is no longer derived on a builder using the owned pattern unless it
   has a field override that uses the mutable/immutable pattern. #97
-=======
-### Changed
 - Using `#[builder(private)]` at the struct level will now emit a private builder. #99
 
 ### Added
 - Use `build_fn(private)` to generate a build method only accessible within the mod scope #89
->>>>>>> 6fa04896
 
 ### Internal Changes
 - Rewrote options parser using `darling` 0.6.3 #120
